--- conflicted
+++ resolved
@@ -60,6 +60,7 @@
 
 # Get confrontations
 Conf = Confrontation("sample.cfg")
+#print Conf
 
 # Build work list, ModelResult+Confrontation pairs
 W     = []
@@ -93,11 +94,7 @@
 for w in localW:
     m,c = w
     t0  = time.time()
-<<<<<<< HEAD
-    if os.path.isfile("_build/%s/%s_%s.nc" % (c.name,c.name,m.name)) and args.clean == False:
-=======
     if os.path.isfile("%s/%s_%s.nc" % (c.output_path,c.name,m.name)) and args.clean == False:
->>>>>>> 9c0e4436
         print ("    {0:>%d} {1:>%d} %sUsingCachedData%s " % (maxCL,maxML,OK,ENDC)).format(c.name,m.name)
         continue
     try:
@@ -124,7 +121,6 @@
 if rank == 0:
     pass
     #Conf.compositeScores(M)
-<<<<<<< HEAD
     #Conf.createHtml(M)
 #sys.exit(1)
 for w in localW:
@@ -132,10 +128,6 @@
     c.determinePlotLimits()
     
 """    
-=======
-    Conf.createHtml(M)
-
->>>>>>> 9c0e4436
 for c in C:
 
     # Do on whichever process has the most of the confrontation

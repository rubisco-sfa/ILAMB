--- conflicted
+++ resolved
@@ -9,11 +9,8 @@
 from .ConfAlbedo import ConfAlbedo
 from .ConfSWE import ConfSWE
 from .ConfCO2 import ConfCO2
-<<<<<<< HEAD
 from .ConfSoilCarbon import ConfSoilCarbon
-=======
 from .ConfUncertainty import ConfUncertainty
->>>>>>> 10b5b0e0
 from .Regions import Regions
 import os,re
 from netCDF4 import Dataset
@@ -297,11 +294,8 @@
                        "ConfAlbedo"      : ConfAlbedo,
                        "ConfSWE"         : ConfSWE,
                        "ConfCO2"         : ConfCO2,
-<<<<<<< HEAD
-                       "ConfSoilCarbon"  : ConfSoilCarbon}
-=======
+                       "ConfSoilCarbon"  : ConfSoilCarbon,
                        "ConfUncertainty" : ConfUncertainty}
->>>>>>> 10b5b0e0
 
 class Scoreboard():
     """

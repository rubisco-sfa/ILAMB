from .Confrontation import Confrontation
from .ConfNBP import ConfNBP
from .ConfTWSA import ConfTWSA
from .ConfRunoff import ConfRunoff
from .ConfBasin import ConfBasin
from .ConfEvapFraction import ConfEvapFraction
from .ConfIOMB import ConfIOMB
from .ConfDiurnal import ConfDiurnal
from .ConfPermafrost import ConfPermafrost
from .ConfAlbedo import ConfAlbedo
from .ConfSWE import ConfSWE
from .ConfCO2 import ConfCO2
from .ConfSoilCarbon import ConfSoilCarbon
from .ConfUncertainty import ConfUncertainty
from .ConfBurntArea import ConfBurntArea
<<<<<<< HEAD
from .ConfGSNF import ConfGSNF
=======
try:
    from .ConfUSGS import ConfUSGS
except:
    ConfUSGS = None
>>>>>>> dbc92c0f
from .Regions import Regions
import os,re
from netCDF4 import Dataset
import numpy as np
from .Post import HarvestScalarDatabase,CreateJSON
from .ilamblib import MisplacedData
import glob,json
from copy import deepcopy

global_print_node_string  = ""
global_confrontation_list = []
global_model_list         = []

class Node(object):

    def __init__(self, name):
        self.name                = name
        self.children            = []
        self.parent              = None
        self.source              = None
        self.cmap                = None
        self.variable            = None
        self.alternate_vars      = None
        self.derived             = None
        self.land                = False
        self.confrontation       = None
        self.output_path         = None
        self.bgcolor             = "#EDEDED"
        self.table_unit          = None
        self.plot_unit           = None
        self.space_mean          = True
        self.relationships       = None
        self.ctype               = None
        self.regions             = None
        self.skip_rmse           = False
        self.skip_iav            = True
        self.mass_weighting      = False
        self.weight              = 1    # if a dataset has no weight specified, it is implicitly 1
        self.sum_weight_children = 0    # what is the sum of the weights of my children?
        self.normalize_weight    = 0    # my weight relative to my siblings
        self.overall_weight      = 0    # the multiplication my normalized weight by all my parents' normalized weights
        self.score               = 0    # placeholder

    def __str__(self):
        if self.parent is None: return ""
        name   = self.name if self.name is not None else ""
        weight = self.weight
        depth = "%dm" % self.depth if "depth" in self.__dict__ else ""
        if self.isLeaf():
            s = "%s%s %s" % ("   "*(self.getDepth()-1),name,depth)
        else:
            s = "%s%s %s" % ("   "*(self.getDepth()-1),name,depth)
        return s

    def isLeaf(self):
        if len(self.children) == 0: return True
        return False

    def addChild(self, node):
        node.parent = self
        self.children.append(node)

    def getDepth(self):
        depth  = 0
        parent = self.parent
        while parent is not None:
            depth += 1
            parent = parent.parent
        return depth

def TraversePostorder(node,visit):
    for child in node.children: TraversePostorder(child,visit)
    visit(node)

def TraversePreorder(node,visit):
    visit(node)
    for child in node.children: TraversePreorder(child,visit)

def PrintNode(node):
    global global_print_node_string
    global_print_node_string += "%s\n" % (node)

def ConvertTypes(node):
    def _to_bool(a):
        if type(a) is type(True): return a
        if type(a) is type("")  : return a.lower() == "true"
    node.weight     = float(node.weight)
    node.land       = _to_bool(node.land)
    node.space_mean = _to_bool(node.space_mean)
    if node.regions        is not None: node.regions        = node.regions.split(",")
    if node.relationships  is not None: node.relationships  = node.relationships.split(",")
    if node.alternate_vars is not None:
        node.alternate_vars = node.alternate_vars.split(",")
    else:
        node.alternate_vars = []

def SumWeightChildren(node):
    for child in node.children: node.sum_weight_children += child.weight

def NormalizeWeights(node):
    if node.parent is not None:
        sumw = 1.
        if node.parent.sum_weight_children > 0: sumw = node.parent.sum_weight_children
        node.normalize_weight = node.weight/sumw

def OverallWeights(node):
    if node.isLeaf():
        node.overall_weight = node.normalize_weight
        parent = node.parent
        while parent.parent is not None:
            node.overall_weight *= parent.normalize_weight
            parent = parent.parent

def InheritVariableNames(node):
    if node.parent             is None: return
    if node.variable           is None:  node.variable       = node.parent.variable
    if node.derived            is None:  node.derived        = node.parent.derived
    if node.cmap               is None:  node.cmap           = node.parent.cmap
    if node.ctype              is None:  node.ctype          = node.parent.ctype
    if node.skip_rmse          is False: node.skip_rmse      = node.parent.skip_rmse
    if node.skip_iav           is False: node.skip_iav       = node.parent.skip_iav
    if node.mass_weighting     is False: node.mass_weighting = node.parent.mass_weighting
    node.alternate_vars = node.parent.alternate_vars

def ExpandDepths(node):
    if node.getDepth() != 2: return
    if "depths" not in node.__dict__: return
    depths = [float(d) for d in node.__dict__['depths'].split(",")]
    
    # we need to replace 'node' with a list of nodes
    replace_node = []
    for d in depths:
        depth_node = deepcopy(node)
        depth_node.__dict__.pop("depths")
        depth_node.name += " %dm" % d
        for c,_ in enumerate(depth_node.children):
            depth_node.children[c].depth = d
        replace_node.append(depth_node)
    
    # now replace/expand    
    expansions = (replace_node if c == node else [c] for c in node.parent.children)
    node.parent.children = [v for vals in expansions for v in vals]

def ParseScoreboardConfigureFile(filename):
    root = Node(None)
    previous_node = root
    current_level = 0
    for line in open(filename).readlines():
        line = line.strip()
        if line.startswith("#"): continue
        line = line[:line.index("#")] if "#" in line else line
        m1 = re.search(r"\[h(\d):\s+(.*)\]",line)
        m2 = re.search(r"\[(.*)\]",line)
        m3 = re.search(r"(.*)=(.*)",line)
        if m1:
            level = int(m1.group(1))
            assert level-current_level<=1
            name  = m1.group(2)
            node  = Node(name)
            if   level == current_level:
                previous_node.parent.addChild(node)
            elif level >  current_level:
                previous_node.addChild(node)
                current_level = level
            else:
                addto = root
                for i in range(level-1): addto = addto.children[-1]
                addto.addChild(node)
                current_level = level
            previous_node = node

        if not m1 and m2:
            node  = Node(m2.group(1))
            previous_node.addChild(node)

        if m3:
            keyword = m3.group(1).strip()
            value   = m3.group(2).strip().replace('"','')
            try:
                node.__dict__[keyword] = value
            except:
                pass

    TraversePreorder (root,ConvertTypes)
    TraversePostorder(root,SumWeightChildren)
    TraversePreorder (root,NormalizeWeights)
    TraversePreorder (root,OverallWeights)
    TraversePostorder(root,InheritVariableNames)
    TraversePreorder (root,ExpandDepths)
    return root

def getDict(node,scalars):
    if node.name is None: return {}
    n = node
    keys = []
    while n.parent is not None:
        keys.append(n.name)
        n = n.parent
    keys = keys[::-1]
    s = scalars
    for key in keys[:-1]:
        s = s[key]['children']
    return s[keys[-1]]

def BuildDictionary(node):
    global scalars
    if node.name is None: return
    n = node
    keys = []
    while n.parent is not None:
        keys.append(n.name)
        n = n.parent
    keys = keys[::-1]
    s = scalars
    for key in keys:
        if key not in s.keys():
            s[key] = {}
            s[key]['children'] = {}
        s = s[key]['children']

def BuildScalars(node):
    if node.name is None: return
    global scalars
    global models
    global global_scores
    global section
    s = getDict(node,scalars)
    if node.isLeaf():
        files = [f for f in glob.glob(os.path.join(node.output_path,"*.nc")) if "Benchmark" not in f]
        for fname in files:
            with Dataset(fname) as dset:
                if dset.getncattr("name") not in models: continue
                if section not in dset.groups: continue
                grp = dset.groups[section]["scalars"]
                scores = [c for c in grp.variables.keys() if "Score" in c]
                global_scores += [c for c in scores if ((c not in global_scores) and ("global" in c))]
                for c in scores:
                    if c not in s.keys():
                        s[c] = np.ma.masked_array(np.zeros(len(models)),mask=np.ones(len(models),dtype=bool))
                    s[c][models.index(dset.getncattr("name"))] = grp[c][...]
    else:
        scores = None
        for child in node.children:
            if scores is None: scores = [c for c in s['children'][child.name].keys() if "children" not in c]
            for c in scores:
                if c not in s.keys():
                    s[c] = np.ma.masked_array(np.zeros(len(models)),mask=np.zeros(len(models),dtype=bool))
                if c in s['children'][child.name].keys():
                    s[c] = s[c] + s['children'][child.name][c]*child.normalize_weight

def ConvertList(node):
    if node.name is None: return
    global scalars
    s = getDict(node,scalars)
    for key in s.keys():
        if key == "children": continue
        x = s[key]
        with np.errstate(under="ignore"):
            x = (x-x.mean())/(x.std().clip(0.02) if x.std() > 1e-12 else 1)
        x.data[x.mask] = -999
        s[key] = list(x.data)

def CompositeScores(tree,M):
    global global_model_list
    global_model_list = M
    def _loadScores(node):
        if node.isLeaf():
            if node.confrontation is None: return
            data = np.zeros(len(global_model_list))
            mask = np.ones (len(global_model_list),dtype=bool)
            for ind,m in enumerate(global_model_list):
                fname = "%s/%s_%s.nc" % (node.confrontation.output_path,node.confrontation.name,m.name)
                if os.path.isfile(fname):
                    try:
                        dataset = Dataset(fname)
                        grp     = dataset.groups["MeanState"].groups["scalars"]
                    except:
                        continue
                    if "Overall Score global" in grp.variables:
                        data[ind] = grp.variables["Overall Score global"][0]
                        mask[ind] = 0
                    else:
                        data[ind] = -999.
                        mask[ind] = 1
                    node.score = np.ma.masked_array(data,mask=mask)
        else:
            node.score  = 0
            sum_weights = 0
            for child in node.children:
                node.score  += child.score*child.weight
                sum_weights += child.weight
            np.seterr(over='ignore',under='ignore')
            node.score /= sum_weights
            np.seterr(over='raise',under='raise')
    TraversePostorder(tree,_loadScores)
    
ConfrontationTypes = { None              : Confrontation,
                       "ConfNBP"         : ConfNBP,
                       "ConfTWSA"        : ConfTWSA,
                       "ConfRunoff"      : ConfRunoff,
                       "ConfBasin"       : ConfBasin,
                       "ConfEvapFraction": ConfEvapFraction,
                       "ConfIOMB"        : ConfIOMB,
                       "ConfDiurnal"     : ConfDiurnal,
                       "ConfPermafrost"  : ConfPermafrost,
                       "ConfAlbedo"      : ConfAlbedo,
                       "ConfSWE"         : ConfSWE,
                       "ConfCO2"         : ConfCO2,
                       "ConfSoilCarbon"  : ConfSoilCarbon,
                       "ConfUncertainty" : ConfUncertainty,
                       "ConfBurntArea"   : ConfBurntArea,
<<<<<<< HEAD
                       "ConfGSNF"        : ConfGSNF}
=======
                       "ConfUSGS"        : ConfUSGS }
>>>>>>> dbc92c0f

class Scoreboard():
    """
    A class for managing confrontations
    """
    def __init__(self,filename,regions=["global"],verbose=False,master=True,build_dir="./_build",extents=None,rel_only=False,mem_per_pair=100000.,run_title="ILAMB",rmse_score_basis="cycle",df_errs=None):

        if 'ILAMB_ROOT' not in os.environ:
            raise ValueError("You must set the environment variable 'ILAMB_ROOT'")
        self.build_dir = build_dir
        self.rel_only  = rel_only
        self.run_title = run_title
        self.regions = regions
        self.rmse_score_basis = rmse_score_basis
        self.df_errs = df_errs
        
        if (master and not os.path.isdir(self.build_dir)): os.mkdir(self.build_dir)

        self.tree = ParseScoreboardConfigureFile(filename)
        max_name_len = 45

        def _initConfrontation(node):
            if not node.isLeaf(): return
            
            node.rmse_score_basis = self.rmse_score_basis
            
            # if the user hasn't set regions, use the globally defined ones
            if node.regions is None: node.regions = regions

            # pick the confrontation to use, is it a built-in confrontation?
            if node.ctype in ConfrontationTypes:
                Constructor = ConfrontationTypes[node.ctype]
                if Constructor is None:
                    raise ValueError(f"The confrontation {node.ctype} is nto available.")
            else:
                # try importing the confrontation
                conf = __import__(node.ctype)
                Constructor = conf.__dict__[node.ctype]

            try:
                if node.cmap is None: node.cmap = "jet"
                node.source = os.path.join(os.environ["ILAMB_ROOT"],node.source if node.source else "")
                node.mem_slab = mem_per_pair*0.5
                node.df_errs = self.df_errs
                node.confrontation = Constructor(**(node.__dict__))
                node.confrontation.cweight = node.weight*node.parent.weight
                node.confrontation.extents = extents

                if verbose and master: print(("    {0:>%d}\033[92m Initialized\033[0m" % max_name_len).format(node.confrontation.longname))

            except MisplacedData:

                if (master and verbose):
                    longname = node.output_path
                    longname = longname.replace("//","/").replace(self.build_dir,"")
                    if longname[-1] == "/": longname = longname[:-1]
                    longname = "/".join(longname.split("/")[1:])
                    print(("    {0:>%d}\033[91m MisplacedData\033[0m" % max_name_len).format(longname))

        def _buildDirectories(node):
            if node.name is None: return
            path   = ""
            parent = node
            while parent.name is not None:
                path   = os.path.join(parent.name.replace(" ",""),path)
                parent = parent.parent
            path = os.path.join(self.build_dir,path)
            if not os.path.isdir(path) and master: os.mkdir(path)
            node.output_path = path

        TraversePreorder(self.tree,_buildDirectories)
        TraversePreorder(self.tree,_initConfrontation)

    def __str__(self):
        global global_print_node_string
        global_print_node_string = ""
        TraversePreorder(self.tree,PrintNode)
        return global_print_node_string

    def list(self):
        def _hasConfrontation(node):
            global global_confrontation_list
            if node.confrontation is not None:
                global_confrontation_list.append(node.confrontation)
        global global_confrontation_list
        global_confrontation_list = []
        TraversePreorder(self.tree,_hasConfrontation)
        return global_confrontation_list

    def createJSON(self,M,filename="scalars.json"):

        global scalars
        global models
        global global_scores
        global section
        rel_tree = GenerateRelationshipTree(self,M)
        global_scores = []
        models  = [m.name for m in M]
        scalars = {}
        TraversePreorder (self.tree,BuildDictionary)
        section = "MeanState"    ; TraversePostorder(self.tree,BuildScalars)
        TraversePreorder (self.tree,ConvertList)
        check = rel_tree.children
        if len(check) > 0: check = check[0]
        if len(check.children) > 0:
            TraversePreorder(rel_tree,BuildDictionary)
            section = "Relationships"; TraversePostorder(rel_tree,BuildScalars)
            TraversePreorder(rel_tree,ConvertList)
        with open(os.path.join(self.build_dir,filename),mode='w') as f:
            json.dump(scalars, f)
        return global_scores,rel_tree
        
    def createHtml(self,M,filename="index.html"):
        global models
        from ILAMB.generated_version import version as ilamb_version
        r = Regions()
        run_title = "ILAMB Benchmarking" if self.run_title is None else self.run_title[0] 
        models = [m.name for m in M]
        maxM = max([len(m) for m in models])
        px = int(round(maxM*6.875))
        if px % 2 == 1: px += 1
        py = int(px/2)-5
        scores,rel_tree = self.createJSON(M)
        scores = [s.replace(" global","") for s in scores if " global" in s]
        html = """
<html>
  <head>
    <meta name="viewport" content="width=device-width, initial-scale=1">
    <link rel="stylesheet" href="https://code.jquery.com/mobile/1.4.5/jquery.mobile-1.4.5.min.css">
    <script src="https://code.jquery.com/jquery-1.11.3.min.js"></script>
    <script src="https://code.jquery.com/mobile/1.4.5/jquery.mobile-1.4.5.min.js"></script>

    <script type="text/javascript">


 $(document).ready(function(){
	  function getH2Children($row) {
	      var children = [];
	      while($row.next().hasClass('child_dataset')) {
		  children.push($row.next());
		  $row = $row.next();
	      }
	      return children;
	  }
	  function getH1Children($row) {
	      var children = [];
	      var turning_on = $row.next().is(":hidden");
	      while($row.next().hasClass('child_dataset') ||
		    $row.next().hasClass('child_variable')) {
		  if(turning_on){
		      if( ($row.next().is(":hidden")) &&
			  ($row.next().hasClass('child_variable'))) children.push($row.next());
		  }else{
		      if(!($row.next().is(":hidden"))) children.push($row.next());
		  }
		  $row = $row.next();
	      }
	      return children;
	  }
	  $('.parent').on('click', function() {
	      var children = getH1Children($(this));	 
	      $.each(children, function() {
		  $(this).toggle();
	      })
	  });
	  $('.child_variable').on('click', function() {
	      var children = getH2Children($(this));
	      $.each(children, function() {
		  $(this).toggle();
	      })
	  });
	  $('.child_dataset').toggle();
      });

      function pageLoad() {
	  
	  $("table").delegate('td','mouseover mouseleave', function(e) {
	      var table = document.getElementById("scoresTable");
	      if (e.type == 'mouseover') {
		  $(this).parent().addClass("hover");
		  table.rows[0].cells[$(this).index()].style.fontWeight = "bolder";
	      }
	      else {
		  $(this).parent().removeClass("hover");
		  table.rows[0].cells[$(this).index()].style.fontWeight = "normal";
	      }
	  });

	  colorTable();
      }
      
      function printRow(table,row,array,cmap) {
	  if(typeof array == 'undefined'){
	      for(var i = 1, col; col = table.rows[row].cells[i]; i++) {
		  col.style.backgroundColor = "#808080";
	      }
	      return;
	  }
	  var nc = cmap.length;
	  for(var col=0;col<array.length;col++){
	      var clr = "#808080";
	      if(array[col] > -900){
                  var ae = Math.abs(array[col]);
                  var ind;
                  if(ae>=0.25){
                     ind = Math.round(2*array[col]+4);
                  }else{
                     ind = Math.round(4*array[col]+4);
                  }
		  ind = Math.min(Math.max(ind,0),nc-1);
		  clr = cmap[ind];
	      }
	      table.rows[row].cells[col+1].style.backgroundColor = clr;
	  }
      }
      
      function colorTable() {
	  	  
        $.getJSON("scalars.json", function(data) {
          var scalars = data;
	  var scalar_option = document.getElementById("ScalarOption");
          var region_option = document.getElementById("RegionOption");
	  var scalar_name   = scalar_option.options[scalar_option.selectedIndex].value;
	  scalar_name  += " " + region_option.options[region_option.selectedIndex].value;
	  
	  var PuOr = ['#b35806','#e08214','#fdb863','#fee0b6','#f7f7f7','#d8daeb','#b2abd2','#8073ac','#542788'];
	  var GnRd = ['#b2182b','#d6604d','#f4a582','#fddbc7','#f7f7f7','#d9f0d3','#a6dba0','#5aae61','#1b7837'];
	  var cmap = GnRd;
	  if(document.getElementById("colorblind").checked) cmap = PuOr;

	  var row = 1;
	  var tab = "";
	  var table = document.getElementById("scoresTable");
	  for(let h1 in scalars){
	      printRow(table,row,scalars[h1][scalar_name],cmap);
	      row += 1;
	      H1 = scalars[h1]["children"]
	      for(let h2 in H1){
		  printRow(table,row,H1[h2][scalar_name],cmap);
		  row += 1;
		  H2 = H1[h2]["children"]
		  for(let v in H2){
	              var s_name = scalar_name;
                      if(h1 == "Relationships") {
                        s_name = v.replace("/","|") + " Score " + region_option.options[region_option.selectedIndex].value;
                      }
		      printRow(table,row,H2[v][s_name],cmap);
		      row += 1;
		  }
	      }
	  }

	  table = document.getElementById("scoresLegend");
	  row = 0;
	  for(var col=0;col<cmap.length;col++){
	      table.rows[row].cells[col].style.backgroundColor = cmap[col];
	  }
	});  
      }
    </script>
    <style type="text/css">
      .parent{
      }
      .child_variable{
      }
      .child_dataset{
      }
      table.table-header-rotated {
          border-collapse: collapse;
      }
      th.rotate {
          height: %dpx;
          white-space: nowrap;
	  font-weight: normal;
      }
      th.rotate > div {
          transform: translate(10px, %dpx) rotate(-45deg);
          width: 0px;
      }
      th.rotate > div > span {
      }
      td {
	  height: 25px;
	  width: 25px;
	  border: 1px solid;
      }
      td.row-label {
	  width: 325px;
      }
      a {
	  display:block;
	  text-decoration: none;
      }
      .hover {
	  font-weight: bold;
          border: 2px solid;
      }
    </style>
    
  </head>
  <body onload="pageLoad()">

    <div data-role="page" id="MeanState">      
      <div data-role="header" data-position="fixed" data-tap-toggle="false">
        <h1>%s</h1>
      </div>

      <select id="ScalarOption" onchange="colorTable()">""" % (px,py,run_title)

        for s in scores:
            opts  = ' selected="selected"' if "Overall" in s else ''
            html += """
        <option value="%s"%s>%s</option>""" % (s,opts,s)
        html += """
      </select>
      <select id="RegionOption" onchange="colorTable()">"""


        for region in self.regions:
            try:
                rname = r.getRegionName(region)
            except:
                rname = region
            opts  = ''
            if region == "global" or len(self.regions) == 1:
                opts  = ' selected="selected"'
            html += """
          <option value='%s'%s>%s</option>""" % (region,opts,rname)        
        html += """
      </select>

      <form>
	<fieldset data-role="controlgroup" data-type="horizontal" data-mini="True">
	  <input type="checkbox" name="colorblind" id="colorblind" checked onchange="colorTable()">
	  <label for="colorblind" >Colorblind colors</label>
	</fieldset>
      </form>
      
      <center>
	<table class="table-header-rotated" id="scoresTable">
	  <thead>
            <tr>
              <th></th>"""
        
        for m in M:
            html += """
              <th class="rotate"><div>%s</div></th>""" % (m.name)
        html += """
            </tr>
	  </thead>
	  <tbody>"""


        global global_html
        global row_color
        global_html = ""
        row_color = ""
            
        def GenRowHTML(node):
            row_class = ['','parent','child_variable','child_dataset']
            global global_html
            global row_color
            global models
            global global_sb
            d = node.getDepth()
            if d == 0: return
            if d == 1: row_color = node.bgcolor
            row_header = "%s" % (";".join(["&nbsp"]*(4*(d-1))))
            if len(row_header) > 0: row_header += ";"
            row_header += node.name
            if d == 3:
                if node.parent.parent.name == "Relationships":
                    path = node.output_path.replace(global_sb.build_dir,"")
                    html = node.output_path.replace(global_sb.build_dir,"")
                    if html.endswith("/"): html = html[:-1]
                    html = html.split("/")[-1]
                    row_link = "./%s/%s.html#Relationships" % (path,html)
                    row_link = row_link.replace("//","/")
                else:
                    row_link = "./%s/%s/%s/%s.html" % (node.parent.parent.name.replace(" ",""),
                                                       node.parent.name.replace(" ",""),
                                                       node.name.replace(" ",""),
                                                       node.name.replace(" ",""))
                row_header = '<a href="%s" target="_blank">%s</a>' % (row_link,row_header)
            
            global_html += """
	    <tr class="%s" bgcolor="%s">
              <td class="row-label">%s</td>""" % (row_class[d],row_color,row_header)
            for m in models:
                if d < 3:
                    href = ''
                else:
                    path = node.output_path.replace(global_sb.build_dir,"")
                    if "/" in node.name:
                        fname = node.output_path[:-1] if node.output_path.endswith("/") else node.output_path
                        fname = fname.split("/")[-1]
                        path = os.path.join(path,"%s.html#Relationships" % (fname))                        
                    else:
                        path = os.path.join(path,"%s.html" % (node.name))
                    if path.startswith("/"): path = path[1:]
                    href = '<a href="%s?model=%s" target="_blank">&nbsp;</a>' % (path,m)

                global_html += """
              <td>%s</td>""" % href

        global global_sb
        global_sb = self
        TraversePreorder(self.tree,GenRowHTML)
        if rel_tree.children[0].children:
            TraversePreorder(rel_tree,GenRowHTML)
        html += global_html
        html += """
	  </tbody>
	</table>

	
	<p>Relative Scale
	<table class="table-header-rotated" id="scoresLegend">
	  <tbody>
            <tr>
              <td></td><td></td><td></td><td></td><td></td><td></td><td></td><td></td><td></td>
	    </tr>
	  </tbody>
	</table>
	Worse Value&nbsp;&nbsp;&nbsp;&nbsp;&nbsp;&nbsp;Better Value
	<table class="table-header-rotated" id="missingLegend">
	  <tbody>
            <tr>
              <td bgcolor="#808080"></td>
	    </tr>
	  </tbody>
	</table>Missing Data or Error
      </center>

      <div data-role="footer">
        <center>ILAMB %s</center>
      </div>
    </body>
</html>""" % (ilamb_version)

        with open("%s/%s" % (self.build_dir,filename),"w") as f:
            f.write(html)

    def dumpScores(self,M,filename):
        CompositeScores(self.tree,M)
        with open("%s/%s" % (self.build_dir,filename),"w") as out:
            out.write("Variables,%s\n" % (",".join([m.name for m in M])))
            for cat in self.tree.children:
                for v in cat.children:
                    try:
                        out.write("%s,%s\n" % (v.name,','.join([str(s) for s in v.score])))
                    except:
                        out.write("%s,%s\n" % (v.name,','.join(["~"]*len(M))))

    def harvestInformation(self,M):
        HarvestScalarDatabase(self.build_dir)
        CreateJSON(os.path.join(self.build_dir,"scalar_database.csv"),M)

    def createUDDashboard(self,filename="dashboard.html"):
        html = """
<!DOCTYPE html>
<html lang="en">
<head>
   <meta charset="utf-8" />
   <script type="text/javascript" src="https://cdn.jsdelivr.net/gh/climatemodeling/unified-dashboard@1.0.0/dist/js/lmtud_bundle.min.js"></script>
   <link rel="stylesheet" href="https://cdn.jsdelivr.net/gh/climatemodeling/unified-dashboard@1.0.0/dist/css/lmtud_bundle.min.css">
</head>
<body>
    <nav id="menu" class="menu">
      <a href="https://www.bgc-feedbacks.org" target="_blank">
        <header class="menu-header">
          <span class="menu-header-title">Settings</span>
        </header>
      </a>
      <section class="menu-section">
         <div id="ck-button">
             <label>
                <input type="checkbox" name="colorblind" id="colorblind" class="mybtn" onchange="tableColor()" checked="true"><span>Colorblind colors</span>
             </label>
         </div>
      </section>
      <section class="menu-section">
          <select class="hide-list" id="hlist" name="states[]" multiple="multiple" style="width:75%"> </select>
      </section>
      <section class="menu-section">
          <select class="select-choice-x" id="select-choice-mini-x" style="width:75%"> <option></option></select>
          <select class="select-choice-y" id="select-choice-mini-y" style="width:75%"> <option></option></select>
      </section>
      <section class="menu-section">
          <select class="select-choice-1" id="select-choice-mini-0" style="width:75%; display:none"> <option></option></select>
          <select class="select-choice-2" id="select-choice-mini-1" style="width:75%; display:none"> <option></option></select>
          <select class="select-choice-3" id="select-choice-mini-2" style="width:75%; display:none"> <option></option></select>
          <select class="select-choice-4" id="select-choice-mini-3" style="width:75%; display:none"> <option></option></select>
          <select class="select-choice-5" id="select-choice-mini-4" style="width:75%; display:none"> <option></option></select>
          <select class="select-choice-6" id="select-choice-mini-5" style="width:75%; display:none"> <option></option></select>
          <select class="select-choice-7" id="select-choice-mini-6" style="width:75%; display:none"> <option></option></select>
          <select class="select-choice-8" id="select-choice-mini-7" style="width:75%; display:none"> <option></option></select>
          <select class="select-choice-9" id="select-choice-mini-8" style="width:75%; display:none"> <option></option></select>
          <select class="select-choice-9" id="select-choice-mini-9" style="width:75%; display:none"> <option></option></select>
      </section>
      <section class="menu-section">
          <h3 class="menu-section-title">Scaling</h3>
          <label class="el-checkbox el-checkbox-sm">
             <span class="margin-r">Row</span>
             <input type="checkbox" class="scarow" value='scarow' id="checkboxsca" checked>
             <span class="el-checkbox-style  pull-right"></span>
          </label>
          <label class="el-checkbox el-checkbox-sm">
             <span class="margin-r">Column</span>
             <input type="checkbox" class="scacol" value='scacol' id="checkboxsca">
             <span class="el-checkbox-style  pull-right"></span>
          </label>
          <select class="select-choice-sca" id="select-choice-mini-sca" style="width:75%"> 
             <option value="0" selected> Not normalized </option>
             <option value="1"> Normalized [x-mean(x)]/sigma(x) </option>
             <option value="2"> Normalized [-1:1] </option>
             <option value="3"> Normalized [ 0:1] </option>
          </select>
          <select class="select-choice-map" id="select-choice-mini-map" style="width:75%"> 
             <option value="0" selected> ILAMB color mapping </option>
             <option value="1"> Linear color mapping </option>
             <option value="2"> Linear color mapping reverse </option>
          </select>
      </section>
      <hr>
      <section class="menu-section">
          <h3 class="menu-section-title">Examples</h3>
          <select class="select-choice-ex" id="select-choice-mini-ex" style="width:75%"> 
             <option value="cmec_ilamb_example_addsource.json"> CMEC ILAMB</option>
             <option value="pmp_enso_tel.json"> CMEC PMP</option>
          </select>
          <h3 class="menu-section-title">Logo</h3>
          <select class="select-choice-logo" id="select-choice-mini-logo" style="width:75%"> 
             <option value="rubisco_logo.png"> RUBISCO</option>
             <option value="cmec_logo.png"> CMEC</option>
             <option value="pmp_logo.png"> PMP</option>
             <option value="lmt-logo.png"> LMT</option>
          </select>
      </section>
      <section class="menu-section">
          <h3 class="menu-section-title">Switch</h3>
          <label class="el-switch el-switch-sm">
              <input type="checkbox" name="switch" id="tooltips" onchange="toggleTooltips(true)" checked hidden>
              <span class="el-switch-style"></span>
              <span class="margin-r">Tooltips</span>
          </label>
          <label class="el-switch el-switch-sm">
              <input type="checkbox" name="switch" id="cellvalue" onchange="toggleCellValue(true)" hidden>
              <span class="el-switch-style"></span>
              <span class="margin-r">Cell Value</span>
          </label>
          <label class="el-switch el-switch-sm">
              <input type="checkbox" name="switch" id="bottomtitle" onchange="toggleBottomTitle(true)" hidden>
              <span class="el-switch-style"></span>
              <span class="margin-r">Bottom Title</span>
          </label>
          <label class="el-switch el-switch-sm">
              <input type="checkbox" name="switch" id="toptitle" onchange="toggleTopTitle(true)" checked hidden>
              <span class="el-switch-style"></span>
              <span class="margin-r">Top Title</span>
          </label>
          <label class="el-switch el-switch-sm">
              <input type="checkbox" name="switch" class="screenheight" id="screenheight" onchange="toggleScreenHeight(true)" checked hidden>
              <span class="el-switch-style"></span>
              <span class="margin-r">Screen Height</span>
          </label>
      </section>
      <hr>
      <section class="menu-section">
          <button type="button" onclick="expandCollapse('expand');" class="togglebutton">Row Expand/Collapse</button>
      </section>
      <hr>
      <section class="menu-section">
          <button type="button" onclick="savetoHtml();" class="togglebutton">Save to Html</button>
      </section>
    </nav>
    <main id="panel" class="panel">
      <header class="panel-header">
        <!--button class="btn-hamburger js-slideout-toggle"></button-->
        <span id="sidemenuicon" class="js-slideout-toggle">&#9776&nbsp;Menu</span>
        <h1 class="title">LMT Unified Dashboard</h1>
      </header>
      <section style="text-align:center">
        <input name="file" id="file" type="file" onchange="loadlocJson()"/> 
      </section>
      <section>
        <div class="tabDiv" id="mytab">
          <div id="dashboard-table"></div>
        </div>
        <center>
            <div class="legDiv">
            <p>Relative Scale
            <table class="table-header-rotated" id="scoresLegend">
              <tbody>
                <tr>
                  <td></td><td></td><td></td><td></td><td></td><td></td><td></td><td></td><td></td>
                </tr>
              </tbody>
            </table>
            Worse Value&nbsp;&nbsp;&nbsp;&nbsp;&nbsp;&nbsp;Better Value
            <table class="table-header-rotated" id="missingLegend">
              <tbody>
                <tr>
                  <td bgcolor="#808080"></td>
                </tr>
              </tbody>
            </table>Missing Data or Error
            </div>
        </center>
      </section>
    </main>
</body>
</html>"""
        with open(os.path.join(self.build_dir,filename           ),"w") as f: f.write(html)
        with open(os.path.join(self.build_dir,"_lmtUDConfig.json"),'w') as f:
            json.dump({
                "udcJsonLoc": "scalar_database.json",
                "udcDimSets": {
                    "x_dim": "model",
                    "y_dim": "metric",
                    "fxdim": {
                        "region": "global",
                        "statistic": "Overall Score"
                    }
                },
                "udcScreenHeight": 0,
                "udcCellValue": 1,
                "udcNormType": "standarized",
                "udcNormAxis": "row",
                "logofile": "None"
            },f)
        

        
def GenerateRelationshipTree(S,M):

    # Create a tree which mimics the scoreboard for relationships, but
    # we need
    #
    # root -> category -> datasets -> relationships
    #
    # instead of
    #
    # root -> category -> variable -> datasets
    #
    rel_tree = Node(None)
    h1 = None
    for cat in S.tree.children:
        if h1 is None:
            h1 = Node("Relationships")
            h1.bgcolor = "#fff2e5"
            h1.parent  = rel_tree
            h1.normalize_weight = 1.
            rel_tree.children.append(h1)
        for var in cat.children:
            for data in var.children:
                if data               is None: continue
                if data.confrontation is None: continue
                if data.relationships is None: continue

                # build tree
                h2 = Node(data.confrontation.longname)
                h1.children.append(h2)
                h2.parent = h1
                h2.normalize_weight = 1.
                h2.bgcolor = h1.bgcolor
                for rel in data.relationships:
                    try:
                        longname = rel.longname
                    except:
                        longname = rel
                    v = Node(longname)
                    h2.children.append(v)
                    v.parent = h2
                    v.normalize_weight = 1./len(data.relationships)
                    v.bgcolor = h2.bgcolor
                    v.output_path = data.output_path
    return rel_tree<|MERGE_RESOLUTION|>--- conflicted
+++ resolved
@@ -13,14 +13,11 @@
 from .ConfSoilCarbon import ConfSoilCarbon
 from .ConfUncertainty import ConfUncertainty
 from .ConfBurntArea import ConfBurntArea
-<<<<<<< HEAD
 from .ConfGSNF import ConfGSNF
-=======
 try:
     from .ConfUSGS import ConfUSGS
 except:
     ConfUSGS = None
->>>>>>> dbc92c0f
 from .Regions import Regions
 import os,re
 from netCDF4 import Dataset
@@ -332,11 +329,9 @@
                        "ConfSoilCarbon"  : ConfSoilCarbon,
                        "ConfUncertainty" : ConfUncertainty,
                        "ConfBurntArea"   : ConfBurntArea,
-<<<<<<< HEAD
-                       "ConfGSNF"        : ConfGSNF}
-=======
+                       "ConfGSNF"        : ConfGSNF,
                        "ConfUSGS"        : ConfUSGS }
->>>>>>> dbc92c0f
+
 
 class Scoreboard():
     """

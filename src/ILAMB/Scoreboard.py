--- conflicted
+++ resolved
@@ -13,13 +13,9 @@
 from .ConfSoilCarbon import ConfSoilCarbon
 from .ConfUncertainty import ConfUncertainty
 from .ConfBurntArea import ConfBurntArea
-<<<<<<< HEAD
 from .ConfDepthGradient import ConfDepthGradient
 from .ConfContentChange import ConfContentChange
-
-=======
 from .ConfGSNF import ConfGSNF
->>>>>>> c8692b5e
 try:
     from .ConfUSGS import ConfUSGS
 except:
@@ -335,15 +331,10 @@
                        "ConfSoilCarbon"  : ConfSoilCarbon,
                        "ConfUncertainty" : ConfUncertainty,
                        "ConfBurntArea"   : ConfBurntArea,
-<<<<<<< HEAD
-                       "ConfUSGS"        : ConfUSGS,
                        "ConfDepthGradient": ConfDepthGradient,
-                       "ConfContentChange": ConfContentChange
-                      }
-=======
+                       "ConfContentChange": ConfContentChange,
                        "ConfGSNF"        : ConfGSNF,
                        "ConfUSGS"        : ConfUSGS }
->>>>>>> c8692b5e
 
 
 class Scoreboard():
